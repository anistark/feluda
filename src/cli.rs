--- conflicted
+++ resolved
@@ -19,7 +19,6 @@
     Jenkins,
 }
 
-<<<<<<< HEAD
 /// CLI Commands
 #[derive(Subcommand, Debug, Clone)]
 pub enum Commands {
@@ -39,10 +38,7 @@
     },
 }
 
-#[derive(Parser, Debug)]
-=======
 #[derive(Parser, Debug, Clone)]
->>>>>>> 1c201297
 #[command(author, version)]
 #[command(about = env!("CARGO_PKG_DESCRIPTION"))]
 #[command(
@@ -354,67 +350,4 @@
 
         assert_eq!(result, 42);
     }
-
-    #[test]
-    fn test_cli_default_behavior() {
-        // Test that CLI without subcommands uses default behavior
-        let cli = Cli {
-            debug: false,
-            command: None,
-            path: "./test".to_string(),
-            json: true,
-            yaml: false,
-            verbose: false,
-            strict: false,
-            gui: false,
-            language: Some("rust".to_string()),
-            ci_format: None,
-            output_file: None,
-            fail_on_restrictive: false,
-            incompatible: false,
-            fail_on_incompatible: false,
-            project_license: Some("MIT".to_string()),
-        };
-
-        assert!(cli.is_default_command());
-    }
-
-    #[test]
-    fn test_cli_with_generate_command() {
-        let cli = Cli {
-            debug: false,
-            command: Some(Commands::Generate {
-                path: "./test".to_string(),
-                language: Some("node".to_string()),
-                project_license: Some("Apache-2.0".to_string()),
-            }),
-            path: "./ignored".to_string(), // This should be ignored when command is present
-            json: false,
-            yaml: false,
-            verbose: false,
-            strict: false,
-            gui: false,
-            language: None,
-            ci_format: None,
-            output_file: None,
-            fail_on_restrictive: false,
-            incompatible: false,
-            fail_on_incompatible: false,
-            project_license: None,
-        };
-
-        assert!(!cli.is_default_command());
-
-        match cli.get_command_args() {
-            Commands::Generate {
-                path,
-                language,
-                project_license,
-            } => {
-                assert_eq!(path, "./test");
-                assert_eq!(language, Some("node".to_string()));
-                assert_eq!(project_license, Some("Apache-2.0".to_string()));
-            }
-        }
-    }
 }