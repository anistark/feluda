--- conflicted
+++ resolved
@@ -41,6 +41,10 @@
 }
 
 pub fn analyze_rust_licenses(packages: Vec<Package>) -> Vec<LicenseInfo> {
+    if packages.is_empty() {
+        return vec![];
+    }
+
     if packages.is_empty() {
         return vec![];
     }
@@ -186,7 +190,6 @@
     None
 }
 
-<<<<<<< HEAD
 fn is_license_restrictive(license: &Option<String>) -> bool {
     let restrictive_licenses: HashSet<&str> = [
         "GPL-3.0", "GPL-2.0", "AGPL-3.0", "LGPL-3.0", "LGPL-2.1", 
@@ -203,8 +206,6 @@
     }
 }
 
-=======
->>>>>>> aeb2de8a
 #[cfg(test)]
 mod tests {
     use mockall::mock;
