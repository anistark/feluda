[package]
name = "feluda"
<<<<<<< HEAD
version = "1.4.0"
=======
version = "1.3.1"
>>>>>>> d3186d2f
edition = "2021"
description = "A CLI tool to check dependency licenses."
readme = "README.md"
license = "MIT"
repository = "https://github.com/anistark/feluda"
homepage = "https://github.com/anistark/feluda"
keywords = ["cli", "license", "dependencies", "node", "check"]
categories = ["command-line-utilities", "development-tools"]
include = ["src/**", "Cargo.toml", "README.md", "LICENSE"]
documentation = "https://docs.rs/feluda"

[dependencies]
cargo_metadata = "0.19.1"
clap = { version = "4.5.26", features = ["derive"] }
serde = { version = "1.0", features = ["derive"] }
reqwest = { version = "0.12.12", default-features = false, features = [
    "json",
    "blocking",
    "rustls-tls",
] }
serde_json = "1.0.135"
scraper = "0.22.0"
color-eyre = "0.6.3"
ratatui = "0.29.0"
unicode-width = "0.2.0"
spinners = "4.1.1"
serde_yaml = "0.9.34"
colored = "3.0.0"

[dev-dependencies]
tempfile = "3.2"
mockall = "0.13.1"
http = "1.2.0"

[[bin]]
name = "feluda"

[profile.release]
lto = true
codegen-units = 1
opt-level = 3<|MERGE_RESOLUTION|>--- conflicted
+++ resolved
@@ -1,10 +1,6 @@
 [package]
 name = "feluda"
-<<<<<<< HEAD
 version = "1.4.0"
-=======
-version = "1.3.1"
->>>>>>> d3186d2f
 edition = "2021"
 description = "A CLI tool to check dependency licenses."
 readme = "README.md"
