# Feluda

[![Crates.io Version](https://img.shields.io/crates/v/feluda)
](https://crates.io/crates/feluda) [![Crates.io Downloads](https://img.shields.io/crates/d/feluda)](https://crates.io/crates/feluda) [![Crates.io Downloads (latest version)](https://img.shields.io/crates/dv/feluda)](https://crates.io/crates/feluda) [![Open Source](https://img.shields.io/badge/open-source-brightgreen)](https://github.com/anistark/feluda) [![Contributors](https://img.shields.io/github/contributors/anistark/feluda)](https://github.com/anistark/feluda/graphs/contributors) ![maintenance-status](https://img.shields.io/badge/maintenance-actively--developed-brightgreen.svg)

🔎 **Feluda** is a Rust-based command-line tool that analyzes the dependencies of a project, notes down their licenses, and flags any permissions that restrict personal or commercial usage or are incompatible with your project's license.

![ss](https://github.com/user-attachments/assets/473908eb-43cb-4c4f-86aa-017de251afa8)

> 👋 It's still highly experimental, but fast iterating. Welcoming contributors and support to help bring out this project even better!

## Features

- Parse your project to identify dependencies and their licenses.
- Classify licenses into permissive, restrictive, or unknown categories.
- Check license compatibility between dependencies and your project's license.
- Flag dependencies with licenses that may restrict personal or commercial use.
- Flag dependencies with licenses that may be incompatible with your project's license.
- Generate compliance files (NOTICE and THIRD_PARTY_LICENSES) for legal requirements.
- Output results in plain text, JSON or TUI formats. There's also a gist format which is available in strict mode to output a single line only.
- CI/CD support for Github Actions and Jenkins.
- Verbose mode gives an enhanced view of all licenses.

### Support Languages

1. ![Rust](https://img.shields.io/badge/rust-%23000000.svg?style=for-the-badge&logo=rust&logoColor=white)
2. ![TypeScript](https://img.shields.io/badge/typescript-%23007ACC.svg?style=for-the-badge&logo=typescript&logoColor=white) ![JavaScript](https://img.shields.io/badge/javascript-%23323330.svg?style=for-the-badge&logo=javascript&logoColor=%23F7DF1E) ![NodeJS](https://img.shields.io/badge/node.js-6DA55F?style=for-the-badge&logo=node.js&logoColor=white)
3. ![Go](https://img.shields.io/badge/go-%2300ADD8.svg?style=for-the-badge&logo=go&logoColor=white)
4. ![Python](https://img.shields.io/badge/python-3670A0?style=for-the-badge&logo=python&logoColor=ffdd54)

Feluda supports analyzing dependencies across multiple languages simultaneously.

```sh
feluda
```

You can also filter the analysis to a specific language using the `--language` flag.
_If your fav language or framework isn't supported, feel free to open an feature request issue! 👋_

## Installation

### Official Distribution 🎉:

<details>
<summary>Rust (Crate)</summary>

![Rust](https://img.shields.io/badge/rust-%23000000.svg?style=for-the-badge&logo=rust&logoColor=white)

### Prerequisites

- [Rust](https://www.rust-lang.org/tools/install) installed on your system.

If you already had it, make sure it's up-to-date and update if needed.
(Optional) Set rust path if not set already.

### Install

```sh
cargo install feluda
```

</details>

### Community Maintained 🙌:

<details>
<summary>Homebrew (maintained by <a href="https://github.com/chenrui333" rel="noopener noreferrer">@chenrui333</a>)</summary>

![macOS](https://img.shields.io/badge/mac%20os-000000?style=for-the-badge&logo=macos&logoColor=F0F0F0) 

[feluda](https://formulae.brew.sh/formula/feluda) is available in the [Homebrew](https://formulae.brew.sh/).
You can install it using brew:

```sh
brew install feluda
```

</details>

<details>
<summary>Arch Linux (maintained by <a href="https://github.com/adamperkowski" rel="noopener noreferrer">@adamperkowski</a>)</summary>

![Arch](https://img.shields.io/badge/Arch%20Linux-1793D1?logo=arch-linux&logoColor=fff&style=for-the-badge)

[feluda](https://aur.archlinux.org/packages/feluda) is available in the [AUR](https://aur.archlinux.org/).
You can install it using an AUR helper (e.g. paru):

```sh
paru -S feluda
```

</details>

<details>
<summary>NetBSD (maintained by <a href="https://github.com/0323pin" rel="noopener noreferrer">@0323pin</a>)</summary>

![Linux](https://img.shields.io/badge/Linux-FCC624?style=for-the-badge&logo=linux&logoColor=black) 

On NetBSD a package is available from the [official repositories](https://pkgsrc.se/devel/feluda/). To install it, simply run:

```sh
pkgin install feluda
```

</details>

[![Packaging status](https://repology.org/badge/vertical-allrepos/feluda.svg)](https://repology.org/project/feluda/versions)

Track releases on [github releases](https://github.com/anistark/feluda/releases) or [via release feed](https://github.com/anistark/feluda/releases.atom).

<details>
<summary>Build from Source (advanced users)</summary>

**Note:** This might have experimental features which might not work as intended.

### Clone and Build

First, clone the repository:

```sh
git clone https://github.com/anistark/feluda.git
cd feluda
```

Then, build the project using Cargo:

```sh
cargo build --release
```

Finally, to make `feluda` available globally, move the binary to a directory in your PATH. For example:

```sh
sudo mv target/release/feluda /usr/local/bin/
```

</details>

## Usage

Feluda provides license analysis by default, with an additional command for generating compliance files.
Analyze your project's dependencies and their licenses:

```sh
# Basic usage
feluda

# Specify a path to your project directory
feluda --path /path/to/project/

# Check with specific language
feluda --language {rust|node|go|python}
```

### License File Generation

Generate compliance files for legal requirements:

```sh
# Interactive file generation
feluda generate

# Generate for specific language and license
feluda generate --language rust --project-license MIT

# Generate for specific path
feluda generate --path /path/to/project/
```

<<<<<<< HEAD

=======
### Run feluda on a github repo directly

```sh
feluda --repo <repository_url> [--ssh-key <key_path>] [--ssh-passphrase <passphrase>] [--token <https_token>]
```

` <repository_url>: The URL of the Git repository to clone (e.g., git@github.com:user/repo.git or https://github.com/user/repo.git). `

` --ssh-key <key_path>: (Optional) Path to a private SSH key for authentication. `

` --ssh-passphrase <passphrase>: (Optional) Passphrase for the SSH key. `

` --token <https_token>: (Optional) HTTPS token for authenticating with private repositories. `
>>>>>>> 1c201297

_If you're using Feluda, feel free to grab a Scanned with Feluda badge for your project:_ [![Scanned with Feluda](https://img.shields.io/badge/Scanned%20with-Feluda-red)](https://github.com/anistark/feluda)
```
[![Scanned with Feluda](https://img.shields.io/badge/Scanned%20with-Feluda-red)](https://github.com/anistark/feluda)
```

## License Compliance Files

Feluda can generate essential compliance files required for commercial software distribution and open source projects.

### NOTICE File

A **NOTICE file** is a concise summary document that provides attribution for third-party components:

- **Purpose**: Quick overview of all third-party components and their licenses
- **Content**: Organized by license type, lists all dependencies with their versions
- **Use Cases**: 
  - Legal compliance documentation
  - Quick reference for license audits
  - Attribution requirements for many open source licenses

### THIRD_PARTY_LICENSES File

A **THIRD_PARTY_LICENSES file** provides comprehensive license documentation:

- **Purpose**: Complete legal documentation for all dependencies
- **Content**: Full license texts, compatibility analysis, package URLs, and copyright information
- **Use Cases**:
  - Commercial software distribution requirements
  - Legal compliance for enterprise applications
  - Due diligence for acquisitions and audits
  - App store submissions (iOS, Android, etc.)

### Why These Files Are Important

**Legal Protection**: Many open source licenses require attribution when redistributing code. These files ensure compliance and protect your organization from legal issues.

**Transparency**: Shows exactly what third-party code is included in your application, building trust with users and stakeholders.

**Commercial Readiness**: Essential for commercial software, enterprise deployments, and app store submissions.

**Audit Preparation**: Makes license audits faster and easier by providing all necessary documentation in standard formats.

### Important Legal Notice

**⚠️ DISCLAIMER**: Feluda is still in early stages. While we're trying to follow through all compliances, users are responsible for:

- **Verifying accuracy** of all license information
- **Ensuring compliance** with all applicable license terms
- **Consulting legal counsel** for license compliance matters
- **Checking official repositories** for up-to-date license information

Feluda and its contributors disclaim all warranties and are not liable for any legal issues arising from the use of this information. **Use at your own risk.**

### When You Need These Files

- 📱 **Mobile app distribution** (iOS App Store, Google Play)
- 🏢 **Enterprise software deployment**
- 💼 **Commercial product releases**
- 🔍 **Legal compliance audits**
- 🤝 **Open source project attribution**
- 📄 **Regulatory compliance** (GDPR, SOX, etc.)

## Output Format

### JSON

- Default: Plain text.
- JSON: Use the `--json` flag for JSON output.

```sh
feluda --json
```

Sample Output for a sample cargo.toml file containing `serde` and `tokio` dependencies:

```json
[
  {
    "name": "serde",
    "version": "1.0.151",
    "license": "MIT",
    "is_restrictive": false,
    "compatibility": "Compatible"
  },
  {
    "name": "tokio",
    "version": "1.0.2",
    "license": "MIT",
    "is_restrictive": false,
    "compatibility": "Compatible"
  }
]
```

### YAML

Use the `--yaml` flag for YAML output

```sh
feluda --yaml
```

Sample Output for a sample cargo.toml file containing `serde` and `tokio` dependencies:

```yaml
- name: serde
  version: 1.0.151
  license: MIT
  is_restrictive: false
  compatibility: Compatible
- name: tokio
  version: 1.0.2
  license: MIT
  is_restrictive: false
  compatibility: Compatible
```

### Verbose Mode

For detailed information about each dependency:

```sh
feluda --verbose
```

### License Compatibility

Feluda can check if dependency licenses are compatible with your project's license:

```sh
feluda --project-license MIT
```

You can also filter for incompatible licenses only:

```sh
feluda --incompatible
```

And fail CI builds if incompatible licenses are found:

```sh
feluda --fail-on-incompatible
```

### Strict Mode

In case you strictly need only the restrictive dependencies:

```sh
feluda --strict
```

### Terminal User Interface (TUI) Mode

We've an awesome ✨ TUI mode available to browse through the dependencies in a visually appealing way as well:

```sh
feluda --gui
```

![ss-gui](https://github.com/user-attachments/assets/44d46755-b186-4326-a3fb-548da31f3acd)

## CI/CD Integration

Feluda provides several options for CI integration:

- `--ci-format <github|jenkins>`: Generate output compatible with the specified CI system
- `--fail-on-restrictive`: Make the CI build fail when restrictive licenses are found
- `--fail-on-incompatible`: Make the CI build fail when incompatible licenses are found
- `--output-file <path>`: Write the output to a file instead of stdout

Feluda can be easily integrated into your CI/CD pipelines with built-in support for **GitHub Actions** and **Jenkins**.

### GitHub Actions

To use Feluda with GitHub Actions, create a `.github/workflows/feluda.yml` file with the following content:

```yaml
name: License Check

on:
  push:
    branches: [ main ]
  pull_request:
    branches: [ main ]

jobs:
  check-licenses:
    runs-on: ubuntu-latest
    steps:
      - name: Checkout code
        uses: actions/checkout@v3

      - name: Install Rust
        uses: actions-rs/toolchain@v1
        with:
          profile: minimal
          toolchain: stable
          override: true

      - name: Install Feluda
        run: cargo install feluda

      - name: Check licenses
        run: feluda --ci-format github --fail-on-restrictive --fail-on-incompatible

      - name: Generate compliance files
        run: |
          echo "1" | feluda generate  # Auto-select NOTICE file
          echo "2" | feluda generate  # Auto-select THIRD_PARTY_LICENSES file

      - name: Upload compliance artifacts
        uses: actions/upload-artifact@v3
        with:
          name: license-compliance
          path: |
            NOTICE
            THIRD_PARTY_LICENSES.md
```

Checkout [contributing guidelines](./CONTRIBUTING.md) if you are looking to contribute to this project.

> Currently, using [choosealicense](https://choosealicense.com/) license directory for source of truth.

## Configuration (Optional)

Feluda allows you to customize which licenses are considered restrictive through configuration. This can be done in three ways, listed in order of precedence (highest to lowest):

1. Environment variables
2. `.feluda.toml` configuration file
3. Default values

### Default Restrictive Licenses

By default, Feluda considers the following licenses as restrictive:
- GPL-3.0
- AGPL-3.0
- LGPL-3.0
- MPL-2.0
- SEE LICENSE IN LICENSE
- CC-BY-SA-4.0
- EPL-2.0

### Configuration File

Create a `.feluda.toml` file in your project root to override the default restrictive licenses:

```toml
[licenses]
# Override the default list of restrictive licenses
restrictive = [
    "GPL-3.0",      # GNU General Public License v3.0
    "AGPL-3.0",     # GNU Affero General Public License v3.0
    "Custom-1.0",   # Your custom license identifier
]
```

### Environment Variables

You can also override the configuration using environment variables:

```sh
# Override restrictive licenses list
export FELUDA_LICENSES_RESTRICTIVE='["GPL-3.0","AGPL-3.0","Custom-1.0"]'
```

The environment variables take precedence over both the configuration file and default values.

---

## License

Feluda is licensed under the [MIT License](./LICENSE).

![felu](https://github.com/user-attachments/assets/5f2bf6c4-3b70-4d2f-9990-c4005f56c5a9)

_Happy coding with Feluda!_ 🚀<|MERGE_RESOLUTION|>--- conflicted
+++ resolved
@@ -167,9 +167,6 @@
 feluda generate --path /path/to/project/
 ```
 
-<<<<<<< HEAD
-
-=======
 ### Run feluda on a github repo directly
 
 ```sh
@@ -183,7 +180,6 @@
 ` --ssh-passphrase <passphrase>: (Optional) Passphrase for the SSH key. `
 
 ` --token <https_token>: (Optional) HTTPS token for authenticating with private repositories. `
->>>>>>> 1c201297
 
 _If you're using Feluda, feel free to grab a Scanned with Feluda badge for your project:_ [![Scanned with Feluda](https://img.shields.io/badge/Scanned%20with-Feluda-red)](https://github.com/anistark/feluda)
 ```
